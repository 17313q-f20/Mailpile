{% extends "layouts/" + render_mode + ".html" %}

<<<<<<< HEAD
{% block content %}

<div id="settings" class="content-normal">
  
  <h3>{{_("Your Profiles")}}</h3>
  
  <ul>
  {% for p in result.profiles %}
    <li><strong>{{ p.name }}</strong> <br> {{ p.email }}<br> {{ p.route }}</li>
  {% endfor %}
=======
{% macro render_profile(index, profile) -%}  
<li class="separate">
  <h3>{{profile.name}}</h3>
  <form>
    <label>{{_("Address:")}}</label> {{ profile.email }}<br/>
    <label>{{_("Route:")}}</label> {{ config.routes[profile.messageroute].name }}<br/>
  </form>
  <ul class="horizontal right">
    <li><a href="" onclick="$('.route').hide();$('#route_{{id}}').show();"><span class="icon-settings"></span> {{_("Edit")}}</a></li>
    <li><a href=""><span class="icon-circle-x"></span> {{_("Delete")}}</a></li>
>>>>>>> 47dc07ea
  </ul>
</li>
{%- endmacro %}

{% block content %}
<div id="settings" class="content-normal">
  {% if "profiles" in result %}
  <div id="profiles">
    <div style="float:right;"><button onclick="$('#newprofile').show();">{{_("Add Profile")}}</button></div>
    <h3>{{_("Your Profiles")}}</h3>
    <ul class="items">
    {% for p in result.profiles %}
      {{ render_profile(loop.index0, p) }}
    {% endfor %}
    </ul>
  </div>
  {% endif %}
  {% if "routes" in result %}
  <div id="routes">
    <h3>{{_("Routes")}}</h3>
    <ul class="items">
    {% for id in result.routes %}
    {% set route = result.routes[id] %}
      <li class="separate">
        <h4>{{route.name}}</h4>
        <ul class="horizontal right">
          <li><a href="" onclick="$('.route').hide();$('#route_{{id}}').show();"><span class="icon-settings"></span> {{_("Edit")}}</a></li>
          <li><a href=""><span class="icon-circle-x"></span> {{_("Delete")}}</a></li>
        </ul>
      </li>
    {% endfor %}
    </ul>
    {% for id in result.routes %}
    {% set r = result.routes[id] %}
    <div id="route_{{id}}" class="route" style="margin-left: 40px; display: none; float: left;">
      <h4>Route: {{r.name}}</h4>
      <form action="" class="standard">
        <input type="hidden" name="route_id" value="{{id}}"/>

        <label>{{_("Route name")}}</label>
        <input type="text" name="name" value="{{r.name}}" placeholder="{{_("my delivery route")}}" id="route-add-name"/>

        <label>{{_("Login")}}</label>
        <input type="text" name="username" value="{{r.username}}" placeholder="{{_("username@mailserver.org")}}" autocorrect="off" autocapitalize="off" id="route-add-username"/>

        <label>{{_("Password")}}</label>
        <input type="password" name="password" value="{{r.password}}" placeholder="1234567890" autocorrect="off" autocapitalize="off" id="route-add-password"/>

        <label>{{_("Server")}}</label>
        <input type="text" name="host" value="{{r.host}}" placeholder="{{_("smtp.mailserver.org")}}" id="route-add-server"/>

        <label>{{_("Port")}}</label>
        <select name="port" id="route-add-port">
          <option {% if r.port == 25 %}selected {% endif %}value="25">25</option>
          <option {% if r.port == 587 %}selected {% endif %}value="587">587</option>
          <option {% if r.port == 465 %}selected {% endif %}value="465">465 (TLS)</option>
        </select>

        <label></label>
        <input type="submit" value="Save"/>
        <input type="button" value="Cancel"/>
      </form>
    </div>
    {% endfor %}
  </div>
  {% endif %}

  {% if "prefs" in result %}
  <div id="prefs">
    <h3>{{_("Preferences")}}</h3>
    <a class="button" id="notifications-permission-option">{{_("Permit browser notifications")}}</a>
    <ul>
      {% for p in result.prefs %}
      <li>{{p}}</li>
      {% endfor %}
    </ul>
  </div>
  {% endif %}

  {% if "sys" in result %}
  <div id="sys">
    <h3>{{_("Advanced Settings")}}</h3>
    <ul>
      {% for p in result.sys %}
      <li>{{p}}</li>
      {% endfor %}
    </ul>
  </div>
  {% endif %}
</div>

  <div class="modal-dialog hide" id="newprofile">
  <form id="form-profile-add" class="standard" action="/api/0/settings/add/" method="POST">
    <div class="modal-content">
      <div class="modal-header">
        <button type="button" class="close" data-dismiss="modal" aria-hidden="true">&times;</button>
        <h4 class="modal-title">{{_("Add New Profile")}}</h4>
      </div>
      <div class="modal-body">
        <label>{{_("Name")}}</label>
        <input type="text" name="name" value="" placeholder="{{_("Chelsea Manning")}}" id="profile-add-name">

        <label>{{_("Email")}}</label>
        <input type="text" name="email" value="" placeholder="{{_("chelsea@email.com")}}" autocorrect="off" autocapitalize="off" id="profile-add-email">

        <label>{{_("Delivery route")}}</label>
        <select name="route">
          {% for route in config.routes %}
          <option value="{{route}}">{{config.routes[route].name}}</option>
          {% endfor %}
        </select>
      </div>
      <div class="modal-footer">
        <button type="submit"><span class="icon-plus"></span> {{_("Add Profile")}}</button>
        <button title="{{_("Close")}}" alt="{{_("Close")}}" data-dismiss="modal">{{_("Close")}}</button>
      </div>
    </div>
  </form>
  </div>

{% endblock %}{% block title %}{{_("Profiles")}} | {{_("Settings")}}{% endblock %}<|MERGE_RESOLUTION|>--- conflicted
+++ resolved
@@ -1,17 +1,5 @@
 {% extends "layouts/" + render_mode + ".html" %}
 
-<<<<<<< HEAD
-{% block content %}
-
-<div id="settings" class="content-normal">
-  
-  <h3>{{_("Your Profiles")}}</h3>
-  
-  <ul>
-  {% for p in result.profiles %}
-    <li><strong>{{ p.name }}</strong> <br> {{ p.email }}<br> {{ p.route }}</li>
-  {% endfor %}
-=======
 {% macro render_profile(index, profile) -%}  
 <li class="separate">
   <h3>{{profile.name}}</h3>
@@ -22,7 +10,6 @@
   <ul class="horizontal right">
     <li><a href="" onclick="$('.route').hide();$('#route_{{id}}').show();"><span class="icon-settings"></span> {{_("Edit")}}</a></li>
     <li><a href=""><span class="icon-circle-x"></span> {{_("Delete")}}</a></li>
->>>>>>> 47dc07ea
   </ul>
 </li>
 {%- endmacro %}
