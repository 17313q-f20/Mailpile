--- conflicted
+++ resolved
@@ -38,42 +38,6 @@
       {% include("partials/compose.html") %}
       {% endif %}
     {% else %}
-<<<<<<< HEAD
-
-      {# Show : Message #}
-      {# FIXME: make subject line show differing subjects {{ metadata.subject }} #}
-      {% include("partials/thread_message.html") %}
-
-      {# Check If Not Replied #}
-      {% if metadata.flags.replied != true %}
-
-        {# Check If Has Not Showed Composer #}
-        {% if not showed_composer %}
-          {% do showed_composer.append(mid) %}
-          {% set compose = mailpile('message/reply', 'all', 'ephemeral', '='+mid).result %}
-          {% if compose %}
-            {% set mid = compose.message_ids.0 %}
-            {% set editing_strings = compose.data.messages[mid].editing_strings %}
-            {% include("partials/compose.html") %}
-          {% else %}
-            {{_("Could Not Render Composer")}}
-          {% endif %}
-        {% endif %}{# End Not Showed Composer #}
-      {% endif %}{# End Is Not Replied #}
-    {% endif %}{# End Message / Reply #}
-
-  {# Is Message & Draft #}
-  {% elif metadata.flags.draft == true %}
-      {% if not showed_composer %}
-        {% do showed_composer.append(mid) %}
-        {% set compose = mailpile('message/draft', '='+mid).result %}
-        {% if compose %}
-          {% set editing_strings = compose.data.messages[compose.message_ids.0].editing_strings %}
-          {% include("partials/compose.html") %}
-        {% else %}
-          {{_("Could Not Render Composer")}}
-        {% endif%}
-=======
       {{_("Could Not Render Composer")}}
     {% endif %}
   {% else  %}{# Just render snippet view #}
@@ -84,7 +48,6 @@
       <div class="thread-item-text"><em>{{_("Unable to see message preview")}}</em></div>
       {% else %}
       <div class="thread-item-text">{{ metadata.body.snippet }}</div>
->>>>>>> 47dc07ea
       {% endif %}
     </div>
     {% do loop_history.append("display snippet") %}
