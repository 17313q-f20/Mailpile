<tr id="pile-message-{{message.mid}}" class="result {% for tag in message.tags %}in_{{ tag.slug.lower() }}{% endfor %}" data-state="normal" data-mid="{{message.mid}}">
  <td class="draggable"></td>
  <td class="avatar">
    <a href="{% if message.editing_url %}{{message.editing_url}}{% else %}{{message.url}}{% endif %}">
      <img src="{{ show_avatar(url_protocol, http_host, message.from_email, 48) }}">
    </a>
  </td>
  <td class="from" title='{% for p in message.conv_people %} {{p.name}} &lt;{{p.email}}&gt;{% endfor %}'>
    <a class="item-from" href="{% if message.editing_url %}{{message.editing_url}}{% else %}{{message.url}}{% endif %}">{{message.short_from}}</a>
    {% if message.conv_count > 1 %}<span class="conversation-count">{{ message.conv_count }}</span>{% endif %}
  </td>
<<<<<<< HEAD
  <td class="subject">  
    {% for tag in message.tags %}
      {% if message.tags[tag].name != "Inbox" and message.tags[tag].name != "New" and message.tags[tag].name != "Drafts" %}
      <a class="pile-message-tag" href="/in/{{ message.tags[tag].slug }}/">{{ message.tags[tag].name }}</a>
      {% endif %}
    {% endfor %} 
=======
  <td class="subject">
    {% for tag in message.tags %}{% if tag.slug != "new" and not tag.searched %}<a class="pile-message-tag" href="/in/{{ tag.slug }}/">{{ tag.name }}</a>{% endif %}{% endfor %}
>>>>>>> e4019f11
    <a class="item-subject" href="{% if message.editing_url %}{{message.editing_url}}{% else %}{{message.url}}{% endif %}">{{message.subject}}</a>
  </td>
  <td class="date" valign="top">
    <a class="item-date" href="/search/dates:{{message.date}}/">{{ message.timestamp|friendly_date }}</a>
  </td>
  <td class="checkbox" valign="top">
    <input type="checkbox" name="mid" value="{{message.mid}}">
  </td>
</tr><|MERGE_RESOLUTION|>--- conflicted
+++ resolved
@@ -9,17 +9,8 @@
     <a class="item-from" href="{% if message.editing_url %}{{message.editing_url}}{% else %}{{message.url}}{% endif %}">{{message.short_from}}</a>
     {% if message.conv_count > 1 %}<span class="conversation-count">{{ message.conv_count }}</span>{% endif %}
   </td>
-<<<<<<< HEAD
-  <td class="subject">  
-    {% for tag in message.tags %}
-      {% if message.tags[tag].name != "Inbox" and message.tags[tag].name != "New" and message.tags[tag].name != "Drafts" %}
-      <a class="pile-message-tag" href="/in/{{ message.tags[tag].slug }}/">{{ message.tags[tag].name }}</a>
-      {% endif %}
-    {% endfor %} 
-=======
   <td class="subject">
     {% for tag in message.tags %}{% if tag.slug != "new" and not tag.searched %}<a class="pile-message-tag" href="/in/{{ tag.slug }}/">{{ tag.name }}</a>{% endif %}{% endfor %}
->>>>>>> e4019f11
     <a class="item-subject" href="{% if message.editing_url %}{{message.editing_url}}{% else %}{{message.url}}{% endif %}">{{message.subject}}</a>
   </td>
   <td class="date" valign="top">
